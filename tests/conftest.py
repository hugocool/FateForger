--- conflicted
+++ resolved
@@ -2,95 +2,12 @@
 from datetime import datetime
 
 import pytest
-<<<<<<< HEAD
 import pytest_asyncio
 from httpx import AsyncClient
-from pytest_httpx import HTTPXMock
 from sqlalchemy.ext.asyncio import AsyncSession, create_async_engine, async_sessionmaker
-=======
-import os
-from unittest.mock import Mock, patch
-from productivity_bot.common import Config
-
-
-@pytest.fixture
-def mock_env_vars():
-    """Mock environment variables for testing."""
-    env_vars = {
-        "SLACK_BOT_TOKEN": "xoxb-test-token",
-        "SLACK_SIGNING_SECRET": "test-signing-secret",
-        "SLACK_APP_TOKEN": "xapp-test-app-token",
-        "OPENAI_API_KEY": "test-openai-key",
-        "CALENDAR_WEBHOOK_SECRET": "test-webhook-secret",
-        "DATABASE_URL": "sqlite+aiosqlite:///./test.db",
-        "PORT": "8000",
-        "DEBUG": "true",
-    }
-
-    with patch.dict(os.environ, env_vars, clear=True):
-        yield env_vars
-
-
-@pytest.fixture
-def test_config(mock_env_vars):
-    """Create a test configuration instance."""
-    return Config()
-
-
-@pytest.fixture
-def mock_slack_app():
-    """Mock Slack app for testing."""
-    app = Mock()
-    app.client = Mock()
-    app.client.chat_postMessage = Mock()
-    return app
-
-
-@pytest.fixture
-def sample_slack_message():
-    """Sample Slack message for testing."""
-    return {
-        "user": "U123456789",
-        "text": "remind me to submit report in 2 hours",
-        "channel": "C123456789",
-        "ts": "1234567890.123456",
-    }
-
-
-@pytest.fixture
-def sample_calendar_event():
-    """Sample calendar event for testing."""
-    return {
-        "id": "event123",
-        "summary": "Team Meeting",
-        "start": {"dateTime": "2023-07-16T14:00:00Z"},
-        "end": {"dateTime": "2023-07-16T15:00:00Z"},
-        "attendees": [{"email": "user@example.com"}],
-    }
-
-
-@pytest.fixture
-def sample_webhook_data():
-    """Sample webhook data for testing."""
-    return {
-        "source": "google_calendar",
-        "channel_id": "test-channel-123",
-        "resource_id": "test-resource-456",
-        "state": "exists",
-        "timestamp": "2023-07-16T10:00:00Z",
-    }
-
-
-# Test database setup (if needed later)
-@pytest.fixture(scope="session")
-def test_db():
-    """Setup test database if needed."""
-    # For now, return None as we're not using a database yet
-    yield None
->>>>>>> ff7154b7
 
 from fateforger.core.scheduler import get_scheduler, reset_scheduler
-from fateforger.haunters.bootstrap import PlanningBootstrapHaunter
+from fateforger.agents.haunters.bootstrap import PlanningBootstrapHaunter
 from fateforger.agents.planning import PlanningAgent
 from fateforger.infra import Base
 
@@ -112,7 +29,7 @@
 
 
 @pytest_asyncio.fixture()
-async def db_session(sqlite_engine) -> AsyncSession:
+async def db_session(sqlite_engine):
     async_session = async_sessionmaker(sqlite_engine, expire_on_commit=False)
     async with async_session() as session:
         yield session
@@ -162,7 +79,7 @@
 
 
 @pytest.fixture()
-def mock_mcp(httpx_mock: HTTPXMock):
+def mock_mcp(httpx_mock):
     httpx_mock.assert_all_called = False
     httpx_mock.add_response(url="http://testserver/mcp/create_event", json={"id": "evt"})
     return httpx_mock